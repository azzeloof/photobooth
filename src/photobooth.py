import concurrent.futures
import cv2
import logging
import os
import queue
import threading
import time
import numpy as np
from dataclasses import dataclass
from enum import Enum, auto
from pathlib import Path
from PIL import ImageFont, ImageDraw, Image
from typing import Optional, List, Tuple
from common import SystemStatus, PhotoboothImage, ImageManager, ImageMetadata
from ds40 import DS40
from gbcamera import GBCamera, GBCameraConfig, GBCameraError
from gbprinter import GBPrinter
from hardware import Hardware, HardwareConfig, HardwareError
from nikon import NikonCamera, NikonConfig, NikonError

# Configure logging
logging.basicConfig(level=logging.INFO)
logger = logging.getLogger(__name__)

overlay_font = ImageFont.truetype("fonts/Jersey_10/Jersey10-Regular.ttf", 128)


class PhotoboothState(Enum):
    IDLE = auto()
    COUNTDOWN = auto()
    CAPTURING = auto()
    PROCESSING = auto()
    PRINTING = auto()
    ERROR = auto()


@dataclass
class PhotoboothConfig:
    """Central configuration for the entire photobooth system"""
    # Session settings
    photos_per_session: int = 3
    delay_between_photos: float = 5.0
    countdown_duration: float = 3.0
    window_name: str = 'Photobooth'

    # Display settings
    fullscreen: bool = True
    display_scale: float = 4.0

    # Camera settings
    gb_camera_config: Optional[GBCameraConfig] = None
    nikon_config: Optional[NikonConfig] = None
    hardware_config: Optional[HardwareConfig] = None

    def __post_init__(self):
        # Set default configurations if not provided
        if self.gb_camera_config is None:
            self.gb_camera_config = GBCameraConfig()
        if self.nikon_config is None:
            self.nikon_config = NikonConfig()
        if self.hardware_config is None:
            self.hardware_config = HardwareConfig()


@dataclass
class CaptureEvent:
    """Event for capture operations"""
    pass


@dataclass
class PrintEvent:
    """Event for print operations"""
    photos: List[Tuple[str, str, str]]


@dataclass
class CountdownEvent:
    """Event for countdown operations"""
    remaining_time: float


@dataclass
class ErrorEvent:
    """Event for error conditions"""
    message: str
    recoverable: bool = True


class PhotoSet:
    def __init__(self, max_photos: int, delay_between_photos: float = 5.0):
        self.created_at = time.time()
        self.max_photos = max_photos
        self.delay_between_photos = delay_between_photos
        self.captures: List[Tuple[PhotoboothImage, PhotoboothImage,PhotoboothImage]] = []  # (gb_image, gb_ai_image, nikon_image) pairs
        self.current_capture = 0
        self.session_id = f"session_{int(time.time())}"

    def add_capture(self, gb_image: PhotoboothImage, gb_ai_image: PhotoboothImage,nikon_image: PhotoboothImage) -> bool:
        """Add a capture to the set. Returns True if successful, False if the set is full."""
        if len(self.captures) < self.max_photos:
            self.captures.append((gb_image, gb_ai_image, nikon_image))
            self.current_capture += 1
            return True
        return False

    def is_complete(self) -> bool:
        return len(self.captures) >= self.max_photos

    def remaining_photos(self) -> int:
        return self.max_photos - len(self.captures)

    def save_metadata(self) -> None:
        """Save metadata about this photo set"""
        # Implementation for saving session info
        pass


class CameraManager:
    """Manages camera operations in a thread-safe manner"""

    def __init__(self, local_config: PhotoboothConfig):
        self.config = local_config
        self.image_manager = ImageManager("captures")
        self.gb_camera: Optional[GBCamera] = None
        self.nikon: Optional[NikonCamera] = None
        self.gb_thread: Optional[threading.Thread] = None
        self._lock = threading.Lock()
        self._initialized = False

    def initialize(self) -> bool:
        """Initialize cameras with proper error handling"""
        try:
            # Initialize GB Camera
            self.gb_camera = GBCamera(config=self.config.gb_camera_config)
            logger.info(f"GB Camera initialized: {self.gb_camera.camera_resolution}")

            # Initialize Nikon Camera
            self.nikon = NikonCamera(config=self.config.nikon_config)
            logger.info(f"Nikon camera initialized: {self.nikon.camera_model}")

            # Start GB camera thread
            self.gb_thread = threading.Thread(target=self.gb_camera.run, daemon=True)
            self.gb_thread.start()

            self._initialized = True
            logger.info("Cameras initialized successfully")
            return True

        except (GBCameraError, NikonError) as e:
            logger.error(f"Camera initialization failed: {e}")
            return False
        except Exception as e:
            logger.error(f"Unexpected error during camera initialization: {e}")
            return False

    def capture_photos(self, session_id: str) -> Optional[Tuple[PhotoboothImage, PhotoboothImage]]:
        """Thread-safe photo capture returning PhotoboothImage objects"""
        if not self._initialized:
            return None

        with self._lock:
            try:
                # Capture from both cameras as PhotoboothImages
                gb_regular, gb_bordered = self.gb_camera.capture(session_id)
                nikon_image = self.nikon.capture_image(session_id)
                
                # Crop Nikon image to match GB aspect ratio (160/144 = 1.111...)
                nikon_cropped = self._crop_to_gb_aspect_ratio(nikon_image)
                
                gb_regular.save(os.path.join('captures', 'gameboy', f"gameboy_{gb_regular.metadata.timestamp}.png"))
                return (gb_regular, nikon_cropped)

            except (GBCameraError, NikonError) as e:
                logger.error(f"Capture failed: {e}")
                return None

    def get_preview_frame(self) -> Optional[np.ndarray]:
        """Get current preview frame as numpy array for display"""
        if self.gb_camera and self.gb_camera.is_initialized:
            preview_image = self.gb_camera.get_current_image(color=True)
            return preview_image.data if preview_image else None
        return None

    def _crop_to_gb_aspect_ratio(self, image: PhotoboothImage) -> PhotoboothImage:
        """
        Crop image to match Game Boy camera aspect ratio (160/144)
        
        Args:
            image: PhotoboothImage to crop
            
        Returns:
            Cropped PhotoboothImage with GB aspect ratio
        """
        target_aspect_ratio = 160.0 / 144.0  # GB camera aspect ratio
        
        # Get current image dimensions
        height, width = image.shape[:2]
        current_aspect_ratio = width / height
        
        if abs(current_aspect_ratio - target_aspect_ratio) < 0.001:
            # Already the correct aspect ratio
            return image
            
        if current_aspect_ratio > target_aspect_ratio:
            # Image is too wide, crop width
            new_width = int(height * target_aspect_ratio)
            x_offset = (width - new_width) // 2
            cropped = image.crop(x_offset, 0, new_width, height)
        else:
            # Image is too tall, crop height
            new_height = int(width / target_aspect_ratio)
            y_offset = (height - new_height) // 2
            cropped = image.crop(0, y_offset, width, new_height)
            
        logger.info(f"Cropped Nikon image from {width}x{height} to {cropped.shape[1]}x{cropped.shape[0]} for GB aspect ratio")
        return cropped

    def shutdown(self):
        """Cleanup cameras"""
        logger.info("Shutting down cameras...")

        if self.gb_camera:
            self.gb_camera.stop_thread()

        if self.gb_thread and self.gb_thread.is_alive():
            self.gb_thread.join(timeout=2.0)
            logger.info("GB camera thread joined.")

        if self.gb_camera:
            self.gb_camera.release()

        if self.nikon:
            self.nikon.release()

    @property
    def is_initialized(self) -> bool:
        return self._initialized


class Photobooth:
    def __init__(self, local_config: Optional[PhotoboothConfig] = None):
        self.config = local_config or PhotoboothConfig()
        self.system_status = SystemStatus()

        # State management
        self.state = PhotoboothState.IDLE
        self.event_queue = queue.Queue()
        self.current_photo_set: Optional[PhotoSet] = None

        # Hardware components
        self.camera_manager = CameraManager(self.config)
        self.printer = DS40()
        self.gb_printer = GBPrinter()
        self.hardware: Optional[Hardware] = None

        # Threading
        self.running = False
        self.state_lock = threading.Lock()
        self.executor = concurrent.futures.ThreadPoolExecutor(max_workers=1)

        # Timing
        self.countdown_start = 0
        self.next_capture_time = 0

        # Initialize components
        self._initialize_hardware()
        self._initialize_cameras()
        self._setup_display()

    def _initialize_hardware(self):
        """Initialize hardware components"""
        try:
            self.hardware = Hardware(self.config.hardware_config)
            self.hardware.register_callback(0, self._on_capture_button)
            self.system_status.hardware_ready = True
            logger.info("Hardware initialized")
        except HardwareError as e:
            self.system_status.add_error(f"Hardware error: {e}")
            logger.warning(f"Hardware not available: {e}")
            self.hardware = None
        except Exception as e:
            self.system_status.add_error(f"Unexpected hardware error: {e}")
            logger.warning(f"Unexpected hardware error: {e}")
            self.hardware = None


    def _initialize_cameras(self):
        """Initialize camera system"""
        if self.camera_manager.initialize():
            self.system_status.cameras_ready = True
        else:
            self.system_status.add_error("Camera initialization failed")
            self._transition_to_error("Camera initialization failed")

    def _setup_display(self):
        """Setup OpenCV display"""
        cv2.namedWindow(self.config.window_name, cv2.WND_PROP_FULLSCREEN)
        if self.config.fullscreen:
            cv2.setWindowProperty(self.config.window_name, cv2.WND_PROP_FULLSCREEN, cv2.WINDOW_FULLSCREEN)

    def _on_capture_button(self):
        """Hardware button callback"""
        self.event_queue.put(CaptureEvent())

    def _transition_to_error(self, message: str):
        """Transition to error state"""
        with self.state_lock:
            self.state = PhotoboothState.ERROR
            logger.error(f"Error state: {message}")

    def run(self):
        """Main application loop"""
        self.running = True

        # Start the hardware polling thread if available
        if self.hardware:
            self.hardware.start()

        try:
            while self.running:
                self._process_events()
                self._update_state()
                self._render_display()
                self._handle_keyboard_input()

                # Small delay to prevent busy waiting
                time.sleep(0.016)  # ~60 FPS

        except KeyboardInterrupt:
            logger.info("Shutting down...")
        finally:
            self._shutdown()

    def _process_events(self):
        """Process events from the queue"""
        try:
            while True:
                event = self.event_queue.get_nowait()
                self._handle_event(event)
        except queue.Empty:
            pass

    def _handle_event(self, event):
        """Handle individual events based on the current state"""
        with self.state_lock:
            if isinstance(event, CaptureEvent):
                if self.state == PhotoboothState.IDLE:
                    self._start_capture_session()

            elif isinstance(event, ErrorEvent):
                self._transition_to_error(event.message)

            elif isinstance(event, PrintEvent):
                self._handle_print_event(event)


    def _handle_print_event(self, event: PrintEvent):
        """Handle print events"""
        try:
            filename = os.path.join("captures", "composite", f"session_{int(time.time())}.pdf")
            page = layout_page(event.photos)
            Path(filename).parent.mkdir(parents=True, exist_ok=True)
            page.save(filename, "PDF", resolution=100.0)
            self.printer.print(filename)
        except Exception as e:
            logger.error(f"Printing failed: {e}")

    def _start_capture_session(self):
        """Start a new multi-photo capture session"""
        self.current_photo_set = PhotoSet(
            self.config.photos_per_session,
            self.config.delay_between_photos
        )
        self.countdown_start = time.time()
        self.state = PhotoboothState.COUNTDOWN
        logger.info(f"Starting capture session: {self.config.photos_per_session} photos")

        # Visual feedback
        if self.hardware:
            self.hardware.blink_button_led(0, 0.5)

    def _update_state(self):
        """Update state machine"""
        current_time = time.time()

        with self.state_lock:
            if self.state == PhotoboothState.COUNTDOWN:
                elapsed = current_time - self.countdown_start
                if elapsed >= self.config.countdown_duration:
                    self._capture_photo()

            elif self.state == PhotoboothState.CAPTURING:
                # Handle an ongoing capture process
                if hasattr(self, '_capture_future') and self._capture_future.done():
                    self._handle_capture_result()

    def _capture_photo(self):
        """Initiate photo capture"""
        self.state = PhotoboothState.CAPTURING

        # Submit capture task to persistent executor (non-blocking)
        session_id = self.current_photo_set.session_id if self.current_photo_set else None
        self._capture_future = self.executor.submit(self.camera_manager.capture_photos, session_id)

    def _handle_capture_result(self):
        """Handle a completed photo capture"""
        try:
            result = self._capture_future.result()
            if result and self.current_photo_set:
                gb_file, nikon_file = result
                self.current_photo_set.add_capture(gb_file, gb_file, nikon_file) #TODO: replace the second gb_file with the ai-upscaled version
                logger.info(
                    f"Captured photo {self.current_photo_set.current_capture}/{self.config.photos_per_session}")

                # Visual feedback
                if self.hardware:
                    self.hardware.blink_button_led(0, 0.2)

                if self.current_photo_set.is_complete():
                    self._start_printing()
                else:
                    self._prepare_next_capture()
            else:
                self.event_queue.put(ErrorEvent("Photo capture failed"))
        except Exception as e:
            self.event_queue.put(ErrorEvent(f"Capture error: {e}"))

    def _prepare_next_capture(self):
        """Prepare for the next photo in the session"""
        self.next_capture_time = time.time() + self.config.delay_between_photos
        self.countdown_start = self.next_capture_time - self.config.countdown_duration
        self.state = PhotoboothState.COUNTDOWN

    def _start_printing(self):
        """Start the printing process"""
        self.state = PhotoboothState.PRINTING
        if self.current_photo_set:
            self.event_queue.put(PrintEvent(self.current_photo_set.captures))
            # Reset for the next session
            self.current_photo_set = None
            self.state = PhotoboothState.IDLE

    def _render_display(self):
        """Render the current display"""
        frame = self.camera_manager.get_preview_frame()
        if frame is not None:
            display_frame = cv2.resize(frame, (0, 0),
                                       fx=self.config.display_scale,
                                       fy=self.config.display_scale)
            if self.state == PhotoboothState.COUNTDOWN:
                remaining = self.config.countdown_duration - (time.time() - self.countdown_start)
                if remaining > 0:
                    countdown_text = str(max(1, int(remaining)))
                    frame_pil = Image.fromarray(display_frame)
                    draw = ImageDraw.Draw(frame_pil)
                    draw.text((50, 50), countdown_text, (0, 255, 0), font=overlay_font)
                    display_frame = np.array(frame_pil)
            elif self.state == PhotoboothState.CAPTURING:
                frame_pil = Image.fromarray(display_frame)
                draw = ImageDraw.Draw(frame_pil)
                draw.text((50, 50), "SMILE!", (0, 255, 0), font=overlay_font)
                display_frame = np.array(frame_pil)
            #elif self.state == PhotoboothState.ERROR:
            #    cv2.putText(display_frame, "ERROR - Press C to retry", (50, 100),
            #                cv2.FONT_HERSHEY_SIMPLEX, 1, (0, 0, 255), 2)
            #elif self.current_photo_set:
            #    progress_text = f"Photo {self.current_photo_set.current_capture}/{self.config.photos_per_session}"
            #    cv2.putText(display_frame, progress_text, (50, 50),
            #                cv2.FONT_HERSHEY_SIMPLEX, 1, (255, 255, 255), 2)
            cv2.imshow(self.config.window_name, display_frame)

    def _handle_keyboard_input(self):
        """Handle keyboard input"""
        key = cv2.waitKey(1) & 0xFF
        if key == ord('q'):
            self.running = False
        elif key == ord('c'):
            self.event_queue.put(CaptureEvent())
        elif key == ord('r') and self.state == PhotoboothState.ERROR:
            # Reset from an error state
            with self.state_lock:
                self.state = PhotoboothState.IDLE

    def _ai_upscale_gb_photo(self, photo: PhotoboothImage):
        try:
            border_image = cv2.imread("gb_ai_border.png")
        except Exception as e:
            logger.error(f"AI border image load error: {e}")
            return None
        ai_upscaled = None #TODO: replace with ai-upscaled image np array
        border_image[96:96+ai_upscaled.shape[0], 96:96+ai_upscaled.shape[1]] = ai_upscaled
        timestamp = str(time.time())
        ai_upscaled_image = PhotoboothImage(
            data=ai_upscaled,
            file_path=os.path.join("captures", "gameboy", "ai_upscaled", timestamp, ".png")
        )
        ai_upscaled_image_bordered = PhotoboothImage(
            data=border_image,
            file_path=os.path.join("captures", "gameboy", "ai_upscaled_framed", timestamp, ".png")
        )
        return ai_upscaled_image, ai_upscaled_image_bordered

    def _shutdown(self):
        """Cleanup resources"""
        logger.info("Shutting down photobooth...")

        if self.hardware:
            self.hardware.stop()

        self.camera_manager.shutdown()
        try:
            self.executor.shutdown(wait=False, cancel_futures=True)
        except Exception as e:
            logger.warning(f"Executor shutdown warning: {e}")
        cv2.destroyAllWindows()


def layout_page(frames: List[Tuple[PhotoboothImage, PhotoboothImage, PhotoboothImage]]) -> Image:
    """
    Lay the full page out to be printed. Pages are printed onto perforated 6"x8" sheets,
<<<<<<< HEAD
    which tear into three 2"x8" sheets.
    :param frames: List[Tuple[gb_image: str, gb_ai_image: str, nikon_image: str]]
=======
    which tear into three 2"x8" sheets each.
    :param frames: List[Tuple[gb_image: PhotoboothImage, gb_ai_image: PhotoboothImage, nikon_image: PhotoboothImage]]
>>>>>>> 6cb68268
    :return: PIL Image with composite layout
    """
    assert(len(frames) == 3)
    assert(len(frames[0]) == 3)
    # Page dimensions (in pixels at 300 DPI)
    PAGE_WIDTH = 1800  # 6 inches * 300 DPI
    PAGE_HEIGHT = 2400  # 8 inches * 300 DPI

    # Layout configuration
    MARGIN = 50  # pixels
<<<<<<< HEAD
    TOP = 60 # pixels
    BOTTOM = 120 # pixels
    COLUMN_WIDTH = (PAGE_WIDTH - (4 * MARGIN)) // 3
    ROW_HEIGHT = (PAGE_HEIGHT - TOP - BOTTOM - (5 * MARGIN)) // 4
=======
    COLUMN_WIDTH = (PAGE_WIDTH - (4 * MARGIN)) // len(frames)  # Width per session column
    ROW_HEIGHT = (PAGE_HEIGHT - (4 * MARGIN)) // 4  # Height per image type row
>>>>>>> 6cb68268

    # Create the blank white page
    page = Image.new('RGB', (PAGE_WIDTH, PAGE_HEIGHT), 'white')
    draw = ImageDraw.Draw(page)

    logger.info(f"Laying out page with {len(frames)} frames")

<<<<<<< HEAD
    # Calculate column starting positions
    col_x = [
        MARGIN,  # GB Camera column
        2 * MARGIN + COLUMN_WIDTH,  # GB AI column
        3 * MARGIN + 2 * COLUMN_WIDTH  # Nikon column
    ]

    # Place each set of images
    for row, (gb_image, gb_ai_image, nikon_image) in enumerate(frames):
        y = MARGIN + TOP + row * (ROW_HEIGHT + MARGIN)

        # Load and resize images for each column
        for col, file in enumerate([gb_image, gb_ai_image, nikon_image]):
=======
    # Calculate column starting positions (one per session)
    col_x = [MARGIN + session * (COLUMN_WIDTH + MARGIN) for session in range(len(frames))]

    # Place images by image type (row) and session (column)
    for session, (gb_image, gb_ai_image, nikon_image) in enumerate(frames):
        images_by_type = [gb_image, gb_ai_image, nikon_image]
        
        for image_type, image in enumerate(images_by_type):
            # Calculate position
            x = col_x[session]
            y = MARGIN + image_type * (ROW_HEIGHT + MARGIN)
            
>>>>>>> 6cb68268
            try:
                img = Image.open(image.file_path)
                aspect = img.height / float(img.width)
                img = img.resize((COLUMN_WIDTH, int(COLUMN_WIDTH * aspect)))
                # Center image in its cell
                x_offset = x + (COLUMN_WIDTH - img.width) // 2
                y_offset = y + (ROW_HEIGHT - img.height) // 2

                # Paste image
                page.paste(img, (x_offset, y_offset))
            except Exception as e:
                logger.error(f"Error placing image {image}: {e}")

    return page


def test_layout():
    cm = CameraManager(PhotoboothConfig())
    frames = [
        (
            PhotoboothImage.from_file("captures/gameboy/gb1.png"),
            PhotoboothImage.from_file("captures/gameboy/gb_ai1.png"),
            cm._crop_to_gb_aspect_ratio(PhotoboothImage.from_file("captures/nikon/nikon1.jpg"))
        ),
        (
            PhotoboothImage.from_file("captures/gameboy/gb2.png"),
            PhotoboothImage.from_file("captures/gameboy/gb_ai2.png"),
            cm._crop_to_gb_aspect_ratio(PhotoboothImage.from_file("captures/nikon/nikon2.jpg"))
        ),
        (
            PhotoboothImage.from_file("captures/gameboy/gb3.png"),
            PhotoboothImage.from_file("captures/gameboy/gb_ai3.png"),
            cm._crop_to_gb_aspect_ratio(PhotoboothImage.from_file("captures/nikon/nikon3.jpg"))
        )
    ]
    layout = layout_page(frames)
    layout.save("captures/test.pdf", "PDF", resolution=100.0)


if __name__ == "__main__":
    # Example with custom configuration
    config = PhotoboothConfig(
        photos_per_session=3,
        delay_between_photos=4.0,
        countdown_duration=4.0,
        gb_camera_config=GBCameraConfig(
            crop_start_x=100,
            crop_start_y=100
        ),
        nikon_config=NikonConfig(
            iso=800,
            image_format="JPEG"
        )
    )

    photobooth = Photobooth(config)
    photobooth.run()
    #test_layout()<|MERGE_RESOLUTION|>--- conflicted
+++ resolved
@@ -11,7 +11,7 @@
 from pathlib import Path
 from PIL import ImageFont, ImageDraw, Image
 from typing import Optional, List, Tuple
-from common import SystemStatus, PhotoboothImage, ImageManager, ImageMetadata
+from common import SystemStatus, PhotoboothImage, ImageManager
 from ds40 import DS40
 from gbcamera import GBCamera, GBCameraConfig, GBCameraError
 from gbprinter import GBPrinter
@@ -164,10 +164,10 @@
                 # Capture from both cameras as PhotoboothImages
                 gb_regular, gb_bordered = self.gb_camera.capture(session_id)
                 nikon_image = self.nikon.capture_image(session_id)
-                
+
                 # Crop Nikon image to match GB aspect ratio (160/144 = 1.111...)
                 nikon_cropped = self._crop_to_gb_aspect_ratio(nikon_image)
-                
+
                 gb_regular.save(os.path.join('captures', 'gameboy', f"gameboy_{gb_regular.metadata.timestamp}.png"))
                 return (gb_regular, nikon_cropped)
 
@@ -185,23 +185,23 @@
     def _crop_to_gb_aspect_ratio(self, image: PhotoboothImage) -> PhotoboothImage:
         """
         Crop image to match Game Boy camera aspect ratio (160/144)
-        
+
         Args:
             image: PhotoboothImage to crop
-            
+
         Returns:
             Cropped PhotoboothImage with GB aspect ratio
         """
         target_aspect_ratio = 160.0 / 144.0  # GB camera aspect ratio
-        
+
         # Get current image dimensions
         height, width = image.shape[:2]
         current_aspect_ratio = width / height
-        
+
         if abs(current_aspect_ratio - target_aspect_ratio) < 0.001:
             # Already the correct aspect ratio
             return image
-            
+
         if current_aspect_ratio > target_aspect_ratio:
             # Image is too wide, crop width
             new_width = int(height * target_aspect_ratio)
@@ -212,7 +212,7 @@
             new_height = int(width / target_aspect_ratio)
             y_offset = (height - new_height) // 2
             cropped = image.crop(0, y_offset, width, new_height)
-            
+
         logger.info(f"Cropped Nikon image from {width}x{height} to {cropped.shape[1]}x{cropped.shape[0]} for GB aspect ratio")
         return cropped
 
@@ -519,13 +519,8 @@
 def layout_page(frames: List[Tuple[PhotoboothImage, PhotoboothImage, PhotoboothImage]]) -> Image:
     """
     Lay the full page out to be printed. Pages are printed onto perforated 6"x8" sheets,
-<<<<<<< HEAD
-    which tear into three 2"x8" sheets.
-    :param frames: List[Tuple[gb_image: str, gb_ai_image: str, nikon_image: str]]
-=======
     which tear into three 2"x8" sheets each.
     :param frames: List[Tuple[gb_image: PhotoboothImage, gb_ai_image: PhotoboothImage, nikon_image: PhotoboothImage]]
->>>>>>> 6cb68268
     :return: PIL Image with composite layout
     """
     assert(len(frames) == 3)
@@ -536,15 +531,8 @@
 
     # Layout configuration
     MARGIN = 50  # pixels
-<<<<<<< HEAD
-    TOP = 60 # pixels
-    BOTTOM = 120 # pixels
-    COLUMN_WIDTH = (PAGE_WIDTH - (4 * MARGIN)) // 3
-    ROW_HEIGHT = (PAGE_HEIGHT - TOP - BOTTOM - (5 * MARGIN)) // 4
-=======
     COLUMN_WIDTH = (PAGE_WIDTH - (4 * MARGIN)) // len(frames)  # Width per session column
     ROW_HEIGHT = (PAGE_HEIGHT - (4 * MARGIN)) // 4  # Height per image type row
->>>>>>> 6cb68268
 
     # Create the blank white page
     page = Image.new('RGB', (PAGE_WIDTH, PAGE_HEIGHT), 'white')
@@ -552,34 +540,18 @@
 
     logger.info(f"Laying out page with {len(frames)} frames")
 
-<<<<<<< HEAD
-    # Calculate column starting positions
-    col_x = [
-        MARGIN,  # GB Camera column
-        2 * MARGIN + COLUMN_WIDTH,  # GB AI column
-        3 * MARGIN + 2 * COLUMN_WIDTH  # Nikon column
-    ]
-
-    # Place each set of images
-    for row, (gb_image, gb_ai_image, nikon_image) in enumerate(frames):
-        y = MARGIN + TOP + row * (ROW_HEIGHT + MARGIN)
-
-        # Load and resize images for each column
-        for col, file in enumerate([gb_image, gb_ai_image, nikon_image]):
-=======
     # Calculate column starting positions (one per session)
     col_x = [MARGIN + session * (COLUMN_WIDTH + MARGIN) for session in range(len(frames))]
 
     # Place images by image type (row) and session (column)
     for session, (gb_image, gb_ai_image, nikon_image) in enumerate(frames):
         images_by_type = [gb_image, gb_ai_image, nikon_image]
-        
+
         for image_type, image in enumerate(images_by_type):
             # Calculate position
             x = col_x[session]
             y = MARGIN + image_type * (ROW_HEIGHT + MARGIN)
-            
->>>>>>> 6cb68268
+
             try:
                 img = Image.open(image.file_path)
                 aspect = img.height / float(img.width)
